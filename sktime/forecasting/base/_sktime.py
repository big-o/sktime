--- conflicted
+++ resolved
@@ -14,10 +14,7 @@
 from sktime.forecasting.base._base import DEFAULT_ALPHA
 from sktime.forecasting.model_selection import CutoffSplitter
 from sktime.forecasting.model_selection import SlidingWindowSplitter
-<<<<<<< HEAD
-=======
 from sktime.utils.datetime import _shift
->>>>>>> 429a829d
 from sktime.utils.validation.forecasting import check_alpha
 from sktime.utils.validation.forecasting import check_cv
 from sktime.utils.validation.forecasting import check_fh
@@ -195,46 +192,6 @@
             for error in errors
         ]
 
-<<<<<<< HEAD
-    def compute_pred_int(self, y_pred, alpha=DEFAULT_ALPHA):
-        """
-        Get the prediction intervals for a forecast. Must be run *after* the
-        forecaster has been fitted.
-
-        If alpha is iterable, multiple intervals will be calculated.
-
-        Parameters
-        ----------
-
-        y_pred : pd.Series
-            Point predictions.
-
-        alpha : float or list, optional (default=0.95)
-            A significance level or list of significance levels.
-
-        Returns
-        -------
-
-        intervals : pd.DataFrame
-            A table of upper and lower bounds for each point prediction in
-            ``y_pred``. If ``alpha`` was iterable, then ``intervals`` will be a
-            list of such tables.
-        """
-
-        alphas = check_alpha(alpha)
-        errors = self._compute_pred_err(alphas)
-
-        # compute prediction intervals
-        pred_int = [
-            pd.DataFrame({
-                "lower": y_pred - error,
-                "upper": y_pred + error
-            })
-            for error in errors
-        ]
-
-=======
->>>>>>> 429a829d
         # for a single alpha, return single pd.DataFrame
         if isinstance(alpha, float):
             return pred_int[0]
@@ -260,11 +217,6 @@
         """
         raise NotImplementedError("abstract method")
 
-<<<<<<< HEAD
-    def update_predict_single(self, y_new, fh=None, X=None,
-                              update_params=False, return_pred_int=False,
-                              alpha=DEFAULT_ALPHA):
-=======
     def update_predict_single(
         self,
         y_new,
@@ -274,7 +226,6 @@
         return_pred_int=False,
         alpha=DEFAULT_ALPHA,
     ):
->>>>>>> 429a829d
         """Update and make forecasts."
 
         This method is useful for updating forecasts in a single step,
